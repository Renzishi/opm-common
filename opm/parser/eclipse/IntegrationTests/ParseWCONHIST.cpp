/*
  Copyright 2013 Statoil ASA.

  This file is part of the Open Porous Media project (OPM).

  OPM is free software: you can redistribute it and/or modify
  it under the terms of the GNU General Public License as published by
  the Free Software Foundation, either version 3 of the License, or
  (at your option) any later version.

  OPM is distributed in the hope that it will be useful,
  but WITHOUT ANY WARRANTY; without even the implied warranty of
  MERCHANTABILITY or FITNESS FOR A PARTICULAR PURPOSE.  See the
  GNU General Public License for more details.

  You should have received a copy of the GNU General Public License
  along with OPM.  If not, see <http://www.gnu.org/licenses/>.
 */

#define BOOST_TEST_MODULE ParserIntegrationTests
#include <boost/test/unit_test.hpp>
#include <boost/test/test_tools.hpp>

#include <opm/parser/eclipse/Deck/Deck.hpp>

#include <opm/parser/eclipse/Parser/Parser.hpp>
#include <opm/parser/eclipse/Parser/ParserRecord.hpp>
#include <opm/parser/eclipse/Parser/ParserIntItem.hpp>
#include <opm/parser/eclipse/Parser/ParserStringItem.hpp>

#include <opm/parser/eclipse/Parser/ParserEnums.hpp>

using namespace Opm;




BOOST_AUTO_TEST_CASE( parse_WCHONHIST_OK ) {
<<<<<<< HEAD
    ParserPtr parser(new Parser());
    parser->loadKeywordsFromDirectory(KEYWORD_DIRECTORY);
    boost::filesystem::path wconhistFile("testdata/WCONHIST/WCONHIST1");
=======
    ParserPtr parser(new Parser(JSON_CONFIG_FILE));
    boost::filesystem::path wconhistFile("testdata/integration_tests/WCONHIST/WCONHIST1");
>>>>>>> 0e49eacc
    DeckPtr deck = parser->parse(wconhistFile.string());
    DeckKeywordConstPtr kw1 = deck->getKeyword("WCONHIST" , 0);
    BOOST_CHECK_EQUAL( 3U , kw1->size() );


    DeckRecordConstPtr rec1 = kw1->getRecord(0);
    BOOST_CHECK_EQUAL( 11U , rec1->size() );

    DeckRecordConstPtr rec3 = kw1->getRecord(2);
    BOOST_CHECK_EQUAL( 11U , rec3->size() );

    DeckItemConstPtr item1       = rec1->getItem("WellName");
    DeckItemConstPtr item1_index = rec1->getItem(0);
    
    BOOST_CHECK_EQUAL( item1  , item1_index );
    BOOST_CHECK_EQUAL( "OP_1" , item1->getString(0));


    item1 = rec3->getItem("WellName");
    BOOST_CHECK_EQUAL( "OP_3" , item1->getString(0));

    
    /*****************************************************************/
    
    BOOST_CHECK_EQUAL( 2U , deck->numKeywords("WCONHIST"));
    kw1 = deck->getKeyword("WCONHIST" , 1 );
    rec3 = kw1->getRecord(2);
    BOOST_CHECK_EQUAL( "OP_3_B" , rec3->getItem("WellName")->getString(0));
}<|MERGE_RESOLUTION|>--- conflicted
+++ resolved
@@ -36,14 +36,9 @@
 
 
 BOOST_AUTO_TEST_CASE( parse_WCHONHIST_OK ) {
-<<<<<<< HEAD
     ParserPtr parser(new Parser());
     parser->loadKeywordsFromDirectory(KEYWORD_DIRECTORY);
-    boost::filesystem::path wconhistFile("testdata/WCONHIST/WCONHIST1");
-=======
-    ParserPtr parser(new Parser(JSON_CONFIG_FILE));
     boost::filesystem::path wconhistFile("testdata/integration_tests/WCONHIST/WCONHIST1");
->>>>>>> 0e49eacc
     DeckPtr deck = parser->parse(wconhistFile.string());
     DeckKeywordConstPtr kw1 = deck->getKeyword("WCONHIST" , 0);
     BOOST_CHECK_EQUAL( 3U , kw1->size() );
