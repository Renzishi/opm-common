--- conflicted
+++ resolved
@@ -61,13 +61,9 @@
         bool handleGroupFromWELSPECS(const std::string& groupName, GroupTreePtr newTree) const;
 
         void addWell(const std::string& wellName);
-<<<<<<< HEAD
         void handleWELSPECS(DeckKeywordConstPtr keyword, size_t currentStep);
-        void handleWCON(DeckKeywordConstPtr keyword, size_t currentStep, bool isPredictionMode);
-=======
         void handleWELSPECS(DeckKeywordConstPtr keyword);
         void handleWCONProducer(DeckKeywordConstPtr keyword, size_t currentStep, bool isPredictionMode);
->>>>>>> 8375a357
         void handleWCONHIST(DeckKeywordConstPtr keyword , size_t currentStep);
         void handleWCONPROD(DeckKeywordConstPtr keyword, size_t currentStep);
         void handleCOMPDAT(DeckKeywordConstPtr keyword , size_t currentStep);
